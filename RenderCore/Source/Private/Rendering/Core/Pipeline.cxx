--- conflicted
+++ resolved
@@ -79,19 +79,6 @@
         .colorWriteMask = VK_COLOR_COMPONENT_R_BIT | VK_COLOR_COMPONENT_G_BIT | VK_COLOR_COMPONENT_B_BIT | VK_COLOR_COMPONENT_A_BIT
 };
 
-#ifdef VULKAN_RENDERER_ENABLE_IMGUI
-constexpr VkPipelineColorBlendAttachmentState g_ViewportColorBlendAttachmentStates {
-        .blendEnable = VK_TRUE,
-        .srcColorBlendFactor = VK_BLEND_FACTOR_ONE,
-        .dstColorBlendFactor = VK_BLEND_FACTOR_ZERO,
-        .colorBlendOp = VK_BLEND_OP_ADD,
-        .srcAlphaBlendFactor = VK_BLEND_FACTOR_ONE,
-        .dstAlphaBlendFactor = VK_BLEND_FACTOR_ONE_MINUS_SRC_ALPHA,
-        .alphaBlendOp = VK_BLEND_OP_ADD,
-        .colorWriteMask = VK_COLOR_COMPONENT_R_BIT | VK_COLOR_COMPONENT_G_BIT | VK_COLOR_COMPONENT_B_BIT | VK_COLOR_COMPONENT_A_BIT
-};
-#endif
-
 constexpr VkPipelineCacheCreateInfo g_PipelineCacheCreateInfo { .sType = VK_STRUCTURE_TYPE_PIPELINE_CACHE_CREATE_INFO };
 
 bool PipelineDescriptorData::IsValid() const
@@ -106,39 +93,11 @@
     TextureData.DestroyResources(Allocator);
 }
 
-<<<<<<< HEAD
 void PipelineDescriptorData::SetDescriptorLayoutSize()
 {
     VkPhysicalDeviceProperties2 DeviceProperties { .sType = VK_STRUCTURE_TYPE_PHYSICAL_DEVICE_PROPERTIES_2, .pNext = &g_DescriptorBufferProperties };
 
     vkGetPhysicalDeviceProperties2(GetPhysicalDevice(), &DeviceProperties);
-=======
-    VkDevice const &LogicalDevice = GetLogicalDevice();
-
-    CheckVulkanResult(vkCreatePipelineLayout(LogicalDevice, &PipelineLayoutCreateInfo, nullptr, &g_PipelineLayout));
-
-    constexpr VkPipelineCacheCreateInfo PipelineCacheCreateInfo { .sType = VK_STRUCTURE_TYPE_PIPELINE_CACHE_CREATE_INFO };
-
-    CheckVulkanResult(vkCreatePipelineCache(LogicalDevice, &PipelineCacheCreateInfo, nullptr, &g_PipelineCache));
-
-    auto const BindingDescription    = GetBindingDescriptors(0U);
-    auto const AttributeDescriptions = GetAttributeDescriptions(0U,
-                                                                {
-                                                                        VertexAttributes::Position,
-                                                                        VertexAttributes::Normal,
-                                                                        VertexAttributes::TextureCoordinate,
-                                                                        VertexAttributes::Color,
-                                                                        VertexAttributes::Tangent,
-                                                                });
-
-    VkPipelineVertexInputStateCreateInfo const VertexInputState {
-            .sType = VK_STRUCTURE_TYPE_PIPELINE_VERTEX_INPUT_STATE_CREATE_INFO,
-            .vertexBindingDescriptionCount = 1U,
-            .pVertexBindingDescriptions = &BindingDescription,
-            .vertexAttributeDescriptionCount = static_cast<std::uint32_t>(std::size(AttributeDescriptions)),
-            .pVertexAttributeDescriptions = std::data(AttributeDescriptions)
-    };
->>>>>>> f5aee089
 
     SceneData.SetDescriptorLayoutSize(g_DescriptorBufferProperties.descriptorBufferOffsetAlignment);
     ModelData.SetDescriptorLayoutSize(g_DescriptorBufferProperties.descriptorBufferOffsetAlignment);
@@ -147,17 +106,21 @@
 
 void PipelineDescriptorData::SetupSceneBuffer(BufferAllocation const &SceneAllocation)
 {
-    {
+    VkDevice const &LogicalDevice = GetLogicalDevice();
+
+    {
+        VmaAllocator const &Allocator = GetAllocator();
+
         constexpr VkBufferUsageFlags BufferUsage = VK_BUFFER_USAGE_RESOURCE_DESCRIPTOR_BUFFER_BIT_EXT | VK_BUFFER_USAGE_SHADER_DEVICE_ADDRESS_BIT;
         CreateBuffer(SceneData.LayoutSize, BufferUsage, "Scene Descriptor Buffer", SceneData.Buffer.Buffer, SceneData.Buffer.Allocation);
-        vmaMapMemory(GetAllocator(), SceneData.Buffer.Allocation, &SceneData.Buffer.MappedData);
+        vmaMapMemory(Allocator, SceneData.Buffer.Allocation, &SceneData.Buffer.MappedData);
 
         VkBufferDeviceAddressInfo const BufferDeviceAddressInfo {
                 .sType = VK_STRUCTURE_TYPE_BUFFER_DEVICE_ADDRESS_INFO,
                 .buffer = SceneData.Buffer.Buffer
         };
 
-        SceneData.BufferDeviceAddress.deviceAddress = vkGetBufferDeviceAddress(volkGetLoadedDevice(), &BufferDeviceAddressInfo);
+        SceneData.BufferDeviceAddress.deviceAddress = vkGetBufferDeviceAddress(LogicalDevice, &BufferDeviceAddressInfo);
     }
 
     {
@@ -166,7 +129,7 @@
                 .buffer = SceneAllocation.Buffer
         };
 
-        VkDeviceSize const SceneUniformAddress = vkGetBufferDeviceAddress(volkGetLoadedDevice(), &BufferDeviceAddressInfo);
+        VkDeviceSize const SceneUniformAddress = vkGetBufferDeviceAddress(LogicalDevice, &BufferDeviceAddressInfo);
 
         VkDescriptorAddressInfoEXT SceneDescriptorAddressInfo {
                 .sType = VK_STRUCTURE_TYPE_DESCRIPTOR_ADDRESS_INFO_EXT,
@@ -181,7 +144,7 @@
                 .data = VkDescriptorDataEXT { .pUniformBuffer = &SceneDescriptorAddressInfo }
         };
 
-        vkGetDescriptorEXT(volkGetLoadedDevice(),
+        vkGetDescriptorEXT(LogicalDevice,
                            &SceneDescriptorInfo,
                            g_DescriptorBufferProperties.uniformBufferDescriptorSize,
                            static_cast<unsigned char *>(SceneData.Buffer.MappedData) + SceneData.LayoutOffset);
@@ -194,6 +157,9 @@
     {
         return;
     }
+
+    VkDevice const &    LogicalDevice = GetLogicalDevice();
+    VmaAllocator const &Allocator     = GetAllocator();
 
     {
         constexpr VkBufferUsageFlags BufferUsage = VK_BUFFER_USAGE_RESOURCE_DESCRIPTOR_BUFFER_BIT_EXT | VK_BUFFER_USAGE_SHADER_DEVICE_ADDRESS_BIT;
@@ -204,15 +170,14 @@
                      ModelData.Buffer.Buffer,
                      ModelData.Buffer.Allocation);
 
-        vmaMapMemory(GetAllocator(), ModelData.Buffer.Allocation, &ModelData.Buffer.MappedData);
+        vmaMapMemory(Allocator, ModelData.Buffer.Allocation, &ModelData.Buffer.MappedData);
 
         VkBufferDeviceAddressInfo const BufferDeviceAddressInfo {
                 .sType = VK_STRUCTURE_TYPE_BUFFER_DEVICE_ADDRESS_INFO,
                 .buffer = ModelData.Buffer.Buffer
         };
 
-<<<<<<< HEAD
-        ModelData.BufferDeviceAddress.deviceAddress = vkGetBufferDeviceAddress(volkGetLoadedDevice(), &BufferDeviceAddressInfo);
+        ModelData.BufferDeviceAddress.deviceAddress = vkGetBufferDeviceAddress(LogicalDevice, &BufferDeviceAddressInfo);
     }
 
     {
@@ -225,14 +190,14 @@
                      TextureData.Buffer.Buffer,
                      TextureData.Buffer.Allocation);
 
-        vmaMapMemory(GetAllocator(), TextureData.Buffer.Allocation, &TextureData.Buffer.MappedData);
+        vmaMapMemory(Allocator, TextureData.Buffer.Allocation, &TextureData.Buffer.MappedData);
 
         VkBufferDeviceAddressInfo const BufferDeviceAddressInfo {
                 .sType = VK_STRUCTURE_TYPE_BUFFER_DEVICE_ADDRESS_INFO,
                 .buffer = TextureData.Buffer.Buffer
         };
 
-        TextureData.BufferDeviceAddress.deviceAddress = vkGetBufferDeviceAddress(volkGetLoadedDevice(), &BufferDeviceAddressInfo);
+        TextureData.BufferDeviceAddress.deviceAddress = vkGetBufferDeviceAddress(LogicalDevice, &BufferDeviceAddressInfo);
     }
 
     std::uint32_t ObjectCount  = 0U;
@@ -245,7 +210,7 @@
                     .buffer = GetAllocationBuffer(ObjectIter->GetBufferIndex())
             };
 
-            VkDeviceSize const ModelUniformAddress = vkGetBufferDeviceAddress(volkGetLoadedDevice(), &BufferDeviceAddressInfo);
+            VkDeviceSize const ModelUniformAddress = vkGetBufferDeviceAddress(LogicalDevice, &BufferDeviceAddressInfo);
 
             VkDescriptorAddressInfoEXT ModelDescriptorAddressInfo {
                     .sType = VK_STRUCTURE_TYPE_DESCRIPTOR_ADDRESS_INFO_EXT,
@@ -261,7 +226,7 @@
 
             VkDeviceSize const BufferOffset = ObjectCount * ModelData.LayoutSize + ModelData.LayoutOffset;
 
-            vkGetDescriptorEXT(volkGetLoadedDevice(),
+            vkGetDescriptorEXT(LogicalDevice,
                                &ModelDescriptorInfo,
                                g_DescriptorBufferProperties.uniformBufferDescriptorSize,
                                static_cast<unsigned char *>(ModelData.Buffer.MappedData) + BufferOffset);
@@ -293,7 +258,7 @@
 
             VkDeviceSize const BufferOffset = (ObjectCount + TextureCount) * TextureData.LayoutSize + TextureData.LayoutOffset;
 
-            vkGetDescriptorEXT(volkGetLoadedDevice(),
+            vkGetDescriptorEXT(LogicalDevice,
                                &TextureDescriptorInfo,
                                g_DescriptorBufferProperties.combinedImageSamplerDescriptorSize,
                                static_cast<unsigned char *>(TextureData.Buffer.MappedData) + BufferOffset);
@@ -307,67 +272,28 @@
 
 void RenderCore::CreatePipeline()
 {
-    CheckVulkanResult(vkCreatePipelineCache(volkGetLoadedDevice(), &g_PipelineCacheCreateInfo, nullptr, &g_PipelineCache));
-
-    VkFormat const                                   SwapChainImageFormat = GetSwapChainImageFormat();
-    VkFormat const                                   DepthFormat          = GetDepthImage().Format;
-    std::vector                                      ColorAttachments { SwapChainImageFormat };
-    std::vector<VkPipelineColorBlendAttachmentState> ColorBlendStates {};
-    ColorBlendStates.reserve(2U);
-    #ifdef VULKAN_RENDERER_ENABLE_IMGUI
-    ColorAttachments.push_back(SwapChainImageFormat);
-    ColorBlendStates.push_back(g_ViewportColorBlendAttachmentStates);
-    #endif
-    ColorBlendStates.push_back(g_RenderColorBlendAttachmentStates);
+    VkDevice const &LogicalDevice = GetLogicalDevice();
+    CheckVulkanResult(vkCreatePipelineCache(LogicalDevice, &g_PipelineCacheCreateInfo, nullptr, &g_PipelineCache));
+
+    VkFormat const SwapChainImageFormat = GetSwapChainImageFormat();
+    VkFormat const DepthFormat          = GetDepthImage().Format;
 
     VkPipelineRenderingCreateInfo const RenderingCreateInfo {
             .sType = VK_STRUCTURE_TYPE_PIPELINE_RENDERING_CREATE_INFO,
             .pNext = nullptr,
-            .colorAttachmentCount = static_cast<std::uint32_t>(std::size(ColorAttachments)),
-            .pColorAttachmentFormats = std::data(ColorAttachments),
-            .depthAttachmentFormat = DepthFormat,
-            .stencilAttachmentFormat = DepthFormat
-    };
-
-    // Fragment shader library
-    {
-        VkGraphicsPipelineLibraryCreateInfoEXT FragmentLibrary {
-                .sType = VK_STRUCTURE_TYPE_GRAPHICS_PIPELINE_LIBRARY_CREATE_INFO_EXT,
-                .pNext = &RenderingCreateInfo,
-                .flags = VK_GRAPHICS_PIPELINE_LIBRARY_FRAGMENT_SHADER_BIT_EXT
-        };
-=======
-    VkFormat const SwapChainImageFormat = GetSwapChainImageFormat();
-    VkFormat const DepthFormat          = GetDepthImage().Format;
-
-    VkPipelineRenderingCreateInfo const RenderingCreateInfo {
-            .sType = VK_STRUCTURE_TYPE_PIPELINE_RENDERING_CREATE_INFO,
             .colorAttachmentCount = 1U,
             .pColorAttachmentFormats = &SwapChainImageFormat,
             .depthAttachmentFormat = DepthFormat,
             .stencilAttachmentFormat = DepthFormat
     };
 
-    constexpr VkPipelineColorBlendAttachmentState ColorBlendAttachmentStates {
-            .blendEnable = VK_TRUE,
-            .srcColorBlendFactor = VK_BLEND_FACTOR_ONE,
-            .dstColorBlendFactor = VK_BLEND_FACTOR_ZERO,
-            .colorBlendOp = VK_BLEND_OP_ADD,
-            .srcAlphaBlendFactor = VK_BLEND_FACTOR_ONE,
-            .dstAlphaBlendFactor = VK_BLEND_FACTOR_ONE_MINUS_SRC_ALPHA,
-            .alphaBlendOp = VK_BLEND_OP_ADD,
-            .colorWriteMask = VK_COLOR_COMPONENT_R_BIT | VK_COLOR_COMPONENT_G_BIT | VK_COLOR_COMPONENT_B_BIT | VK_COLOR_COMPONENT_A_BIT
-    };
-
-    VkPipelineColorBlendStateCreateInfo const ColorBlendState {
-            .sType = VK_STRUCTURE_TYPE_PIPELINE_COLOR_BLEND_STATE_CREATE_INFO,
-            .logicOpEnable = VK_FALSE,
-            .logicOp = VK_LOGIC_OP_COPY,
-            .attachmentCount = 1U,
-            .pAttachments = &ColorBlendAttachmentStates,
-            .blendConstants = { 0.F, 0.F, 0.F, 0.F }
-    };
->>>>>>> f5aee089
+    // Fragment shader library
+    {
+        VkGraphicsPipelineLibraryCreateInfoEXT FragmentLibrary {
+                .sType = VK_STRUCTURE_TYPE_GRAPHICS_PIPELINE_LIBRARY_CREATE_INFO_EXT,
+                .pNext = &RenderingCreateInfo,
+                .flags = VK_GRAPHICS_PIPELINE_LIBRARY_FRAGMENT_SHADER_BIT_EXT
+        };
 
         std::vector<ShaderStageData> const &ShaderStages = GetStageData();
 
@@ -400,7 +326,7 @@
                 .layout = g_PipelineLayout
         };
 
-        CheckVulkanResult(vkCreateGraphicsPipelines(volkGetLoadedDevice(),
+        CheckVulkanResult(vkCreateGraphicsPipelines(LogicalDevice,
                                                     g_PipelineCache,
                                                     1U,
                                                     &FragmentShaderPipelineCreateInfo,
@@ -426,18 +352,14 @@
                 .layout = g_PipelineLayout
         };
 
-        CheckVulkanResult(vkCreateGraphicsPipelines(volkGetLoadedDevice(),
-                                                    g_PipelineCache,
-                                                    1U,
-                                                    &GraphicsPipelineCreateInfo,
-                                                    nullptr,
-                                                    &g_MainPipeline));
+        CheckVulkanResult(vkCreateGraphicsPipelines(LogicalDevice, g_PipelineCache, 1U, &GraphicsPipelineCreateInfo, nullptr, &g_MainPipeline));
     }
 }
 
 void RenderCore::CreatePipelineLibraries()
 {
-    CheckVulkanResult(vkCreatePipelineCache(volkGetLoadedDevice(), &g_PipelineCacheCreateInfo, nullptr, &g_PipelineLibraryCache));
+    VkDevice const &LogicalDevice = GetLogicalDevice();
+    CheckVulkanResult(vkCreatePipelineCache(LogicalDevice, &g_PipelineCacheCreateInfo, nullptr, &g_PipelineLibraryCache));
 
     // Vertex input library
     {
@@ -478,7 +400,7 @@
                 .pInputAssemblyState = &InputAssemblyState
         };
 
-        CheckVulkanResult(vkCreateGraphicsPipelines(volkGetLoadedDevice(),
+        CheckVulkanResult(vkCreateGraphicsPipelines(LogicalDevice,
                                                     g_PipelineLibraryCache,
                                                     1U,
                                                     &VertexInputCreateInfo,
@@ -566,7 +488,7 @@
                 .layout = g_PipelineLayout
         };
 
-        CheckVulkanResult(vkCreateGraphicsPipelines(volkGetLoadedDevice(),
+        CheckVulkanResult(vkCreateGraphicsPipelines(LogicalDevice,
                                                     g_PipelineLibraryCache,
                                                     1U,
                                                     &PreRasterizationInfo,
@@ -576,22 +498,14 @@
 
     // Fragment output library
     {
-        VkFormat const                                   SwapChainImageFormat = GetSwapChainImageFormat();
-        VkFormat const                                   DepthFormat          = GetDepthImage().Format;
-        std::vector                                      ColorAttachments { SwapChainImageFormat };
-        std::vector<VkPipelineColorBlendAttachmentState> ColorBlendStates {};
-        ColorBlendStates.reserve(2U);
-        #ifdef VULKAN_RENDERER_ENABLE_IMGUI
-        ColorAttachments.push_back(SwapChainImageFormat);
-        ColorBlendStates.push_back(g_ViewportColorBlendAttachmentStates);
-        #endif
-        ColorBlendStates.push_back(g_RenderColorBlendAttachmentStates);
+        VkFormat const SwapChainImageFormat = GetSwapChainImageFormat();
+        VkFormat const DepthFormat          = GetDepthImage().Format;
 
         VkPipelineRenderingCreateInfo const RenderingCreateInfo {
                 .sType = VK_STRUCTURE_TYPE_PIPELINE_RENDERING_CREATE_INFO,
                 .pNext = nullptr,
-                .colorAttachmentCount = static_cast<std::uint32_t>(std::size(ColorAttachments)),
-                .pColorAttachmentFormats = std::data(ColorAttachments),
+                .colorAttachmentCount = 1U,
+                .pColorAttachmentFormats = &SwapChainImageFormat,
                 .depthAttachmentFormat = DepthFormat,
                 .stencilAttachmentFormat = DepthFormat
         };
@@ -606,8 +520,8 @@
                 .sType = VK_STRUCTURE_TYPE_PIPELINE_COLOR_BLEND_STATE_CREATE_INFO,
                 .logicOpEnable = VK_FALSE,
                 .logicOp = VK_LOGIC_OP_COPY,
-                .attachmentCount = static_cast<std::uint32_t>(std::size(ColorBlendStates)),
-                .pAttachments = std::data(ColorBlendStates),
+                .attachmentCount = 1U,
+                .pAttachments = &g_RenderColorBlendAttachmentStates,
                 .blendConstants = { 0.F, 0.F, 0.F, 0.F }
         };
 
@@ -620,7 +534,7 @@
                 .layout = g_PipelineLayout
         };
 
-        CheckVulkanResult(vkCreateGraphicsPipelines(volkGetLoadedDevice(),
+        CheckVulkanResult(vkCreateGraphicsPipelines(LogicalDevice,
                                                     g_PipelineLibraryCache,
                                                     1U,
                                                     &FragmentOutputCreateInfo,
@@ -644,11 +558,8 @@
             .pBindings = std::data(LayoutBindings)
     };
 
-<<<<<<< HEAD
-    CheckVulkanResult(vkCreateDescriptorSetLayout(volkGetLoadedDevice(), &DescriptorSetLayoutInfo, nullptr, &DescriptorSetLayout));
-=======
-    CheckVulkanResult(vkCreateGraphicsPipelines(LogicalDevice, g_PipelineCache, 1U, &GraphicsPipelineCreateInfo, nullptr, &g_Pipeline));
->>>>>>> f5aee089
+    VkDevice const &LogicalDevice = GetLogicalDevice();
+    CheckVulkanResult(vkCreateDescriptorSetLayout(LogicalDevice, &DescriptorSetLayoutInfo, nullptr, &DescriptorSetLayout));
 }
 
 void RenderCore::SetupPipelineLayouts()
@@ -682,62 +593,49 @@
             g_DescriptorData.TextureData.SetLayout
     };
 
-<<<<<<< HEAD
     VkPipelineLayoutCreateInfo const PipelineLayoutCreateInfo {
             .sType = VK_STRUCTURE_TYPE_PIPELINE_LAYOUT_CREATE_INFO,
             .setLayoutCount = static_cast<std::uint32_t>(std::size(DescriptorLayouts)),
             .pSetLayouts = std::data(DescriptorLayouts)
     };
 
-    CheckVulkanResult(vkCreatePipelineLayout(volkGetLoadedDevice(), &PipelineLayoutCreateInfo, nullptr, &g_PipelineLayout));
+    VkDevice const &LogicalDevice = GetLogicalDevice();
+    CheckVulkanResult(vkCreatePipelineLayout(LogicalDevice, &PipelineLayoutCreateInfo, nullptr, &g_PipelineLayout));
     g_DescriptorData.SetDescriptorLayoutSize();
-=======
+}
+
+void RenderCore::ReleasePipelineResources()
+{
     VkDevice const &LogicalDevice = GetLogicalDevice();
-    CheckVulkanResult(vkCreateDescriptorSetLayout(LogicalDevice, &DescriptorSetLayoutInfo, nullptr, &g_DescriptorSetLayout));
->>>>>>> f5aee089
-}
-
-void RenderCore::ReleasePipelineResources()
-{
-    VkDevice const &LogicalDevice = GetLogicalDevice();
-
-<<<<<<< HEAD
-void RenderCore::ReleaseDynamicPipelineResources()
-{
+
     if (g_MainPipeline != VK_NULL_HANDLE)
     {
-        vkDestroyPipeline(volkGetLoadedDevice(), g_MainPipeline, nullptr);
+        vkDestroyPipeline(LogicalDevice, g_MainPipeline, nullptr);
         g_MainPipeline = VK_NULL_HANDLE;
     }
 
     if (g_VertexInputPipeline != VK_NULL_HANDLE)
     {
-        vkDestroyPipeline(volkGetLoadedDevice(), g_VertexInputPipeline, nullptr);
+        vkDestroyPipeline(LogicalDevice, g_VertexInputPipeline, nullptr);
         g_VertexInputPipeline = VK_NULL_HANDLE;
     }
 
     if (g_PreRasterizationPipeline != VK_NULL_HANDLE)
     {
-        vkDestroyPipeline(volkGetLoadedDevice(), g_PreRasterizationPipeline, nullptr);
+        vkDestroyPipeline(LogicalDevice, g_PreRasterizationPipeline, nullptr);
         g_PreRasterizationPipeline = VK_NULL_HANDLE;
     }
 
     if (g_FragmentOutputPipeline != VK_NULL_HANDLE)
     {
-        vkDestroyPipeline(volkGetLoadedDevice(), g_FragmentOutputPipeline, nullptr);
+        vkDestroyPipeline(LogicalDevice, g_FragmentOutputPipeline, nullptr);
         g_FragmentOutputPipeline = VK_NULL_HANDLE;
     }
 
     if (g_FragmentShaderPipeline != VK_NULL_HANDLE)
     {
-        vkDestroyPipeline(volkGetLoadedDevice(), g_FragmentShaderPipeline, nullptr);
+        vkDestroyPipeline(LogicalDevice, g_FragmentShaderPipeline, nullptr);
         g_FragmentShaderPipeline = VK_NULL_HANDLE;
-=======
-    if (g_Pipeline != VK_NULL_HANDLE)
-    {
-        vkDestroyPipeline(LogicalDevice, g_Pipeline, nullptr);
-        g_Pipeline = VK_NULL_HANDLE;
->>>>>>> f5aee089
     }
 
     if (g_PipelineLayout != VK_NULL_HANDLE)
@@ -754,16 +652,12 @@
 
     if (g_PipelineLibraryCache != VK_NULL_HANDLE)
     {
-<<<<<<< HEAD
-        vkDestroyPipelineCache(volkGetLoadedDevice(), g_PipelineLibraryCache, nullptr);
+        vkDestroyPipelineCache(LogicalDevice, g_PipelineLibraryCache, nullptr);
         g_PipelineLibraryCache = VK_NULL_HANDLE;
-=======
-        vkDestroyDescriptorSetLayout(LogicalDevice, g_DescriptorSetLayout, nullptr);
-        g_DescriptorSetLayout = VK_NULL_HANDLE;
->>>>>>> f5aee089
-    }
-
-    g_DescriptorData.DestroyResources(GetAllocator());
+    }
+
+    VmaAllocator const &Allocator = GetAllocator();
+    g_DescriptorData.DestroyResources(Allocator);
 }
 
 VkPipeline const &RenderCore::GetMainPipeline()
@@ -774,12 +668,9 @@
 VkPipelineLayout const &RenderCore::GetPipelineLayout()
 {
     return g_PipelineLayout;
-<<<<<<< HEAD
 }
 
 PipelineDescriptorData &RenderCore::GetPipelineDescriptorData()
 {
     return g_DescriptorData;
-=======
->>>>>>> f5aee089
 }