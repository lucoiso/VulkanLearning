// Author: Lucas Vilas-Boas
// Year : 2024
// Repo : https://github.com/lucoiso/vulkan-renderer

module;

#include <ranges>
#include <stb_image_write.h>
#include <glm/matrix.hpp>
#include <Volk/volk.h>

#ifndef VMA_IMPLEMENTATION
#include <boost/log/trivial.hpp>
#define VMA_LEAK_LOG_FORMAT(format, ...)                                       \
        do                                                                     \
        {                                                                      \
            std::size_t _BuffSize = snprintf(nullptr, 0, format, __VA_ARGS__); \
            std::string _Message(_BuffSize + 1, '\0');                         \
            snprintf(&_Message[0], _Message.size(), format, __VA_ARGS__);      \
            _Message.pop_back();                                               \
            BOOST_LOG_TRIVIAL(debug) << _Message;                              \
        }                                                                      \
        while (false)
#define VMA_IMPLEMENTATION
#endif
#include <vma/vk_mem_alloc.h>

module RenderCore.Runtime.Memory;

import RenderCore.Utils.Helpers;
import RenderCore.Utils.Constants;
import RenderCore.Runtime.Command;
import RenderCore.Runtime.Device;
import RenderCore.Runtime.Scene;
import RenderCore.Types.Object;
import RenderCore.Types.UniformBufferObject;

using namespace RenderCore;

VmaPool      g_StagingBufferPool { VK_NULL_HANDLE };
VmaPool      g_DescriptorBufferPool { VK_NULL_HANDLE };
VmaPool      g_BufferPool { VK_NULL_HANDLE };
VmaPool      g_ImagePool { VK_NULL_HANDLE };
VmaAllocator g_Allocator { VK_NULL_HANDLE };

std::atomic<std::uint64_t>                          g_BufferAllocationIDCounter { 0U };
std::unordered_map<std::uint32_t, BufferAllocation> g_AllocatedBuffers {};
std::unordered_map<std::uint32_t, std::uint32_t>    g_BufferAllocationCounter {};

std::atomic<std::uint64_t>                         g_ImageAllocationIDCounter { 0U };
std::unordered_map<std::uint32_t, ImageAllocation> g_AllocatedImages {};
std::unordered_map<std::uint32_t, std::uint32_t>   g_ImageAllocationCounter {};

void RenderCore::CreateMemoryAllocator()
{
    VkPhysicalDevice const &PhysicalDevice = GetPhysicalDevice();
    VkDevice const &        LogicalDevice  = GetLogicalDevice();

    VmaVulkanFunctions const VulkanFunctions { .vkGetInstanceProcAddr = vkGetInstanceProcAddr, .vkGetDeviceProcAddr = vkGetDeviceProcAddr };

    VmaAllocatorCreateInfo const AllocatorInfo {
            .flags = VMA_ALLOCATOR_CREATE_EXTERNALLY_SYNCHRONIZED_BIT | VMA_ALLOCATOR_CREATE_KHR_DEDICATED_ALLOCATION_BIT |
<<<<<<< HEAD
                     VMA_ALLOCATOR_CREATE_BUFFER_DEVICE_ADDRESS_BIT,
=======
                     VMA_ALLOCATOR_CREATE_EXT_MEMORY_BUDGET_BIT,
>>>>>>> f5aee089
            .physicalDevice = PhysicalDevice,
            .device = LogicalDevice,
            .preferredLargeHeapBlockSize = 0U /*Default: 256 MiB*/,
            .pAllocationCallbacks = nullptr,
            .pDeviceMemoryCallbacks = nullptr,
            .pHeapSizeLimit = nullptr,
            .pVulkanFunctions = &VulkanFunctions,
            .instance = volkGetLoadedInstance(),
            .vulkanApiVersion = VK_API_VERSION_1_3,
            .pTypeExternalMemoryHandleTypes = nullptr
    };

    CheckVulkanResult(vmaCreateAllocator(&AllocatorInfo, &g_Allocator));

    {
        // Staging Buffer Pool
        constexpr VmaAllocationCreateInfo AllocationCreateInfo { .usage = g_ModelMemoryUsage };

        constexpr VkBufferCreateInfo BufferCreateInfo { .sType = VK_STRUCTURE_TYPE_BUFFER_CREATE_INFO, .size = 0x100, .usage = g_ModelBufferUsage };

        std::uint32_t MemoryType;
        CheckVulkanResult(vmaFindMemoryTypeIndexForBufferInfo(g_Allocator, &BufferCreateInfo, &AllocationCreateInfo, &MemoryType));

        VmaPoolCreateInfo const PoolCreateInfo { .memoryTypeIndex = MemoryType, .flags = 0U, .minBlockCount = 0U, .priority = 0.F };

        CheckVulkanResult(vmaCreatePool(g_Allocator, &PoolCreateInfo, &g_StagingBufferPool));
    }

    {
        // Descriptor Buffer Pool
        constexpr VmaAllocationCreateInfo AllocationCreateInfo { .usage = g_ModelMemoryUsage };

        constexpr VkBufferCreateInfo BufferCreateInfo {
                .sType = VK_STRUCTURE_TYPE_BUFFER_CREATE_INFO,
                .size = 0x100,
                .usage = VK_BUFFER_USAGE_RESOURCE_DESCRIPTOR_BUFFER_BIT_EXT | VK_BUFFER_USAGE_SHADER_DEVICE_ADDRESS_BIT
        };

        std::uint32_t MemoryType;
        CheckVulkanResult(vmaFindMemoryTypeIndexForBufferInfo(g_Allocator, &BufferCreateInfo, &AllocationCreateInfo, &MemoryType));

        VmaPoolCreateInfo const PoolCreateInfo { .memoryTypeIndex = MemoryType, .flags = 0U, .minBlockCount = 0U, .priority = 0.F };

        CheckVulkanResult(vmaCreatePool(g_Allocator, &PoolCreateInfo, &g_DescriptorBufferPool));
    }

    {
        // Buffer Pool
        constexpr VmaAllocationCreateInfo AllocationCreateInfo { .usage = g_ModelMemoryUsage };

        constexpr VkBufferCreateInfo BufferCreateInfo { .sType = VK_STRUCTURE_TYPE_BUFFER_CREATE_INFO, .size = 0x100, .usage = g_ModelBufferUsage };

        std::uint32_t MemoryType;
        CheckVulkanResult(vmaFindMemoryTypeIndexForBufferInfo(g_Allocator, &BufferCreateInfo, &AllocationCreateInfo, &MemoryType));

        VmaPoolCreateInfo const PoolCreateInfo {
                .memoryTypeIndex = MemoryType,
                .flags = 0U,
                .blockSize = g_BufferMemoryAllocationSize,
                .minBlockCount = g_MinMemoryBlock,
                .priority = 1.F,
                .minAllocationAlignment = GetPhysicalDeviceProperties().limits.minUniformBufferOffsetAlignment
        };

        CheckVulkanResult(vmaCreatePool(g_Allocator, &PoolCreateInfo, &g_BufferPool));
    }

    {
        // Image Pool
        constexpr VmaAllocationCreateInfo AllocationCreateInfo { .usage = g_TextureMemoryUsage };

        constexpr VkImageCreateInfo ImageViewCreateInfo {
                .sType = VK_STRUCTURE_TYPE_IMAGE_CREATE_INFO,
                .imageType = VK_IMAGE_TYPE_2D,
                .format = VK_FORMAT_R8G8B8A8_SRGB,
                .extent = { .width = 4U, .height = 4U, .depth = 1U },
                .mipLevels = 1U,
                .arrayLayers = 1U,
                .samples = g_MSAASamples,
                .tiling = g_ImageTiling,
                .usage = VK_IMAGE_USAGE_COLOR_ATTACHMENT_BIT | VK_IMAGE_USAGE_COLOR_ATTACHMENT_BIT,
                .sharingMode = VK_SHARING_MODE_EXCLUSIVE,
                .initialLayout = VK_IMAGE_LAYOUT_UNDEFINED
        };

        std::uint32_t MemoryType;
        CheckVulkanResult(vmaFindMemoryTypeIndexForImageInfo(g_Allocator, &ImageViewCreateInfo, &AllocationCreateInfo, &MemoryType));

        VmaPoolCreateInfo const PoolCreateInfo {
                .memoryTypeIndex = MemoryType,
                .flags = 0U,
                .blockSize = g_ImageMemoryAllocationSize,
                .minBlockCount = g_MinMemoryBlock,
                .priority = 1.F
        };

        CheckVulkanResult(vmaCreatePool(g_Allocator, &PoolCreateInfo, &g_ImagePool));
    }
}

void RenderCore::ReleaseMemoryResources()
{
    for (auto &Buffer : g_AllocatedBuffers | std::views::values)
    {
        Buffer.DestroyResources(g_Allocator);
    }
    g_AllocatedBuffers.clear();

    for (auto &ImageIter : g_AllocatedImages | std::views::values)
    {
        ImageIter.DestroyResources(g_Allocator);
    }
    g_AllocatedImages.clear();

    vmaDestroyPool(g_Allocator, g_StagingBufferPool);
    g_StagingBufferPool = VK_NULL_HANDLE;

    vmaDestroyPool(g_Allocator, g_DescriptorBufferPool);
    g_DescriptorBufferPool = VK_NULL_HANDLE;

    vmaDestroyPool(g_Allocator, g_BufferPool);
    g_BufferPool = VK_NULL_HANDLE;

    vmaDestroyPool(g_Allocator, g_ImagePool);
    g_ImagePool = VK_NULL_HANDLE;

    vmaDestroyAllocator(g_Allocator);
    g_Allocator = VK_NULL_HANDLE;
}

VmaAllocator const &RenderCore::GetAllocator()
{
    return g_Allocator;
}

VmaAllocationInfo RenderCore::CreateBuffer(VkDeviceSize const &     Size,
                                           VkBufferUsageFlags const Usage,
                                           std::string_view const   Identifier,
                                           VkBuffer &               Buffer,
                                           VmaAllocation &          Allocation)
{
    VmaAllocationCreateInfo AllocationCreateInfo {
            .usage = g_ModelMemoryUsage,
            .pool = Size > g_BufferMemoryAllocationSize ? g_StagingBufferPool : g_BufferPool
    };

    if (Usage & VK_BUFFER_USAGE_RESOURCE_DESCRIPTOR_BUFFER_BIT_EXT)
    {
        AllocationCreateInfo.pool = g_DescriptorBufferPool;
    }

    VkBufferCreateInfo const BufferCreateInfo { .sType = VK_STRUCTURE_TYPE_BUFFER_CREATE_INFO, .size = Size, .usage = Usage };

    VmaAllocator const &Allocator = GetAllocator();

    VmaAllocationInfo MemoryAllocationInfo;
    CheckVulkanResult(vmaCreateBuffer(Allocator, &BufferCreateInfo, &AllocationCreateInfo, &Buffer, &Allocation, &MemoryAllocationInfo));

    vmaSetAllocationName(Allocator, Allocation, std::data(std::format("Buffer: {}", Identifier)));

    return MemoryAllocationInfo;
}

void RenderCore::CopyBuffer(VkCommandBuffer const &CommandBuffer, VkBuffer const &Source, VkBuffer const &Destination, VkDeviceSize const &Size)
{
    VkBufferCopy const BufferCopy { .size = Size, };
    vkCmdCopyBuffer(CommandBuffer, Source, Destination, 1U, &BufferCopy);
}

void RenderCore::CreateUniformBuffers(BufferAllocation &BufferAllocation, VkDeviceSize const BufferSize, std::string_view const Identifier)
{
<<<<<<< HEAD
    constexpr VkBufferUsageFlags DestinationUsageFlags = VK_BUFFER_USAGE_UNIFORM_BUFFER_BIT | VK_BUFFER_USAGE_SHADER_DEVICE_ADDRESS_BIT;
=======
    VmaAllocator const &         Allocator             = GetAllocator();
    constexpr VkBufferUsageFlags DestinationUsageFlags = VK_BUFFER_USAGE_UNIFORM_BUFFER_BIT;
>>>>>>> f5aee089
    CreateBuffer(BufferSize, DestinationUsageFlags, Identifier, BufferAllocation.Buffer, BufferAllocation.Allocation);
    vmaMapMemory(Allocator, BufferAllocation.Allocation, &BufferAllocation.MappedData);
}

void RenderCore::CreateImage(VkFormat const &        ImageFormat,
                             VkExtent2D const &      Extent,
                             VkImageTiling const &   Tiling,
                             VkImageUsageFlags const ImageUsage,
                             VmaMemoryUsage const    MemoryUsage,
                             std::string_view const  Identifier,
                             VkImage &               Image,
                             VmaAllocation &         Allocation)
{
    VkImageCreateInfo const ImageViewCreateInfo {
            .sType = VK_STRUCTURE_TYPE_IMAGE_CREATE_INFO,
            .imageType = VK_IMAGE_TYPE_2D,
            .format = ImageFormat,
            .extent = { .width = Extent.width, .height = Extent.height, .depth = 1U },
            .mipLevels = 1U,
            .arrayLayers = 1U,
            .samples = g_MSAASamples,
            .tiling = Tiling,
            .usage = ImageUsage,
            .sharingMode = VK_SHARING_MODE_EXCLUSIVE,
            .initialLayout = VK_IMAGE_LAYOUT_UNDEFINED
    };

    VmaAllocationCreateInfo const ImageCreateInfo { .usage = MemoryUsage, .pool = g_ImagePool, .priority = 1.F };

    VmaAllocator const &Allocator = GetAllocator();

    VmaAllocationInfo AllocationInfo;
    CheckVulkanResult(vmaCreateImage(Allocator, &ImageViewCreateInfo, &ImageCreateInfo, &Image, &Allocation, &AllocationInfo));

    vmaSetAllocationName(Allocator, Allocation, std::data(std::format("Image: {}", Identifier)));
}

void RenderCore::CreateTextureSampler(VkPhysicalDevice const &Device, VkSampler &Sampler)
{
    VkPhysicalDeviceProperties SurfaceProperties;
    vkGetPhysicalDeviceProperties(Device, &SurfaceProperties);

    VkSamplerCreateInfo const SamplerCreateInfo {
            .sType = VK_STRUCTURE_TYPE_SAMPLER_CREATE_INFO,
            .magFilter = VK_FILTER_LINEAR,
            .minFilter = VK_FILTER_LINEAR,
            .mipmapMode = VK_SAMPLER_MIPMAP_MODE_LINEAR,
            .addressModeU = VK_SAMPLER_ADDRESS_MODE_REPEAT,
            .addressModeV = VK_SAMPLER_ADDRESS_MODE_REPEAT,
            .addressModeW = VK_SAMPLER_ADDRESS_MODE_REPEAT,
            .mipLodBias = 0.F,
            .anisotropyEnable = VK_FALSE,
            .maxAnisotropy = SurfaceProperties.limits.maxSamplerAnisotropy,
            .compareEnable = VK_FALSE,
            .compareOp = VK_COMPARE_OP_ALWAYS,
            .minLod = 0.F,
            .maxLod = FLT_MAX,
            .borderColor = VK_BORDER_COLOR_INT_OPAQUE_BLACK,
            .unnormalizedCoordinates = VK_FALSE
    };

    VkDevice const &LogicalDevice = GetLogicalDevice();
    CheckVulkanResult(vkCreateSampler(LogicalDevice, &SamplerCreateInfo, nullptr, &Sampler));
}

void RenderCore::CreateImageView(VkImage const &Image, VkFormat const &Format, VkImageAspectFlags const &AspectFlags, VkImageView &ImageView)
{
    VkImageViewCreateInfo const ImageViewCreateInfo {
            .sType = VK_STRUCTURE_TYPE_IMAGE_VIEW_CREATE_INFO,
            .image = Image,
            .viewType = VK_IMAGE_VIEW_TYPE_2D,
            .format = Format,
            .subresourceRange = { .aspectMask = AspectFlags, .baseMipLevel = 0U, .levelCount = 1U, .baseArrayLayer = 0U, .layerCount = 1U }
    };

    VkDevice const &LogicalDevice = GetLogicalDevice();
    CheckVulkanResult(vkCreateImageView(LogicalDevice, &ImageViewCreateInfo, nullptr, &ImageView));
}

void RenderCore::CreateTextureImageView(ImageAllocation &Allocation, VkFormat const ImageFormat)
{
    CreateImageView(Allocation.Image, ImageFormat, VK_IMAGE_ASPECT_COLOR_BIT, Allocation.View);
}

void RenderCore::CopyBufferToImage(VkCommandBuffer const &CommandBuffer, VkBuffer const &Source, VkImage const &Destination, VkExtent2D const &Extent)
{
    VkBufferImageCopy const BufferImageCopy {
            .bufferOffset = 0U,
            .bufferRowLength = 0U,
            .bufferImageHeight = 0U,
            .imageSubresource = { .aspectMask = VK_IMAGE_ASPECT_COLOR_BIT, .mipLevel = 0U, .baseArrayLayer = 0U, .layerCount = 1U },
            .imageOffset = { .x = 0U, .y = 0U, .z = 0U },
            .imageExtent = { .width = Extent.width, .height = Extent.height, .depth = 1U }
    };

    vkCmdCopyBufferToImage(CommandBuffer, Source, Destination, VK_IMAGE_LAYOUT_TRANSFER_DST_OPTIMAL, 1U, &BufferImageCopy);
}

std::tuple<std::uint32_t, VkBuffer, VmaAllocation> RenderCore::AllocateTexture(VkCommandBuffer &    CommandBuffer,
                                                                               unsigned char const *Data,
                                                                               std::uint32_t const  Width,
                                                                               std::uint32_t const  Height,
                                                                               VkFormat const       ImageFormat,
                                                                               VkDeviceSize const   AllocationSize)
{
    if (std::empty(g_AllocatedImages))
    {
        g_ImageAllocationIDCounter.fetch_sub(g_ImageAllocationIDCounter.load());
    }

    std::pair<VkBuffer, VmaAllocation> Output;
    VmaAllocationInfo                  StagingInfo = CreateBuffer(AllocationSize, g_ModelMemoryUsage, "STAGING_TEXTURE", Output.first, Output.second);

    VmaAllocator const &Allocator = GetAllocator();

    CheckVulkanResult(vmaMapMemory(Allocator, Output.second, &StagingInfo.pMappedData));
    std::memcpy(StagingInfo.pMappedData, Data, AllocationSize);

    ImageAllocation NewAllocation { .Extent = { .width = Width, .height = Height }, .Format = ImageFormat };

    CreateImage(ImageFormat,
                NewAllocation.Extent,
                g_ImageTiling,
                VK_IMAGE_USAGE_SAMPLED_BIT | VK_IMAGE_USAGE_TRANSFER_DST_BIT,
                g_TextureMemoryUsage,
                "TEXTURE",
                NewAllocation.Image,
                NewAllocation.Allocation);

    RequestImageLayoutTransition<VK_IMAGE_LAYOUT_UNDEFINED, VK_IMAGE_LAYOUT_TRANSFER_DST_OPTIMAL, VK_IMAGE_ASPECT_COLOR_BIT>(CommandBuffer,
        NewAllocation.Image,
        NewAllocation.Format);

    CopyBufferToImage(CommandBuffer, Output.first, NewAllocation.Image, NewAllocation.Extent);

    RequestImageLayoutTransition<VK_IMAGE_LAYOUT_TRANSFER_DST_OPTIMAL, VK_IMAGE_LAYOUT_READ_ONLY_OPTIMAL_KHR,
                                 VK_IMAGE_ASPECT_COLOR_BIT>(CommandBuffer, NewAllocation.Image, NewAllocation.Format);

    CreateImageView(NewAllocation.Image, NewAllocation.Format, VK_IMAGE_ASPECT_COLOR_BIT, NewAllocation.View);
    vmaUnmapMemory(Allocator, Output.second);

    std::uint32_t const BufferID = g_ImageAllocationIDCounter.fetch_add(1U);
    g_AllocatedImages.emplace(BufferID, std::move(NewAllocation));

    if (g_ImageAllocationCounter.contains(BufferID))
    {
        g_ImageAllocationCounter.at(BufferID) += 1U;
    }
    else
    {
        g_ImageAllocationCounter.emplace(BufferID, 1U);
    }

    return { BufferID, Output.first, Output.second };
}

void RenderCore::AllocateModelsBuffers(std::vector<std::shared_ptr<Object>> const &Objects)
{
    if (std::empty(g_AllocatedBuffers))
    {
        g_BufferAllocationIDCounter.fetch_sub(g_BufferAllocationIDCounter.load());
    }

    std::vector<Vertex>        Vertices;
    std::vector<std::uint32_t> Indices;

    for (auto const &ObjectIter : Objects)
    {
        auto const &Mesh = ObjectIter->GetMesh();

        Mesh->SetVertexOffset(std::size(Vertices) * sizeof(Vertex));
        Mesh->SetIndexOffset(std::size(Indices) * sizeof(std::uint32_t));

        Vertices.insert(std::end(Vertices), std::begin(Mesh->GetVertices()), std::end(Mesh->GetVertices()));
        Indices.insert(std::end(Indices), std::begin(Mesh->GetIndices()), std::end(Mesh->GetIndices()));
    }

    VkDeviceSize const VertexBufferSize = std::size(Vertices) * sizeof(Vertex);
    VkDeviceSize const IndexBufferSize  = std::size(Indices) * sizeof(std::uint32_t);
    VkDeviceSize       UniformOffset    = VertexBufferSize + IndexBufferSize;

    if (VkDeviceSize const MinAlignment = GetPhysicalDeviceProperties().limits.minUniformBufferOffsetAlignment;
        MinAlignment > 0U)
    {
        UniformOffset = UniformOffset + MinAlignment - 1U & ~(MinAlignment - 1U);
    }

    std::uint32_t const BufferID = g_BufferAllocationIDCounter.fetch_add(1U);
    BufferAllocation    NewAllocation {};

    VkDeviceSize const BufferSize = UniformOffset + sizeof(ModelUniformData) * std::size(Objects);

    CreateBuffer(BufferSize, g_ModelBufferUsage, "MODEL_UNIFIED_BUFFER", NewAllocation.Buffer, NewAllocation.Allocation);

    VmaAllocator const &Allocator = GetAllocator();
    CheckVulkanResult(vmaMapMemory(Allocator, NewAllocation.Allocation, &NewAllocation.MappedData));

    std::memcpy(NewAllocation.MappedData, std::data(Vertices), VertexBufferSize);
    std::memcpy(static_cast<char *>(NewAllocation.MappedData) + VertexBufferSize, std::data(Indices), IndexBufferSize);

    CheckVulkanResult(vmaFlushAllocation(Allocator, NewAllocation.Allocation, VertexBufferSize, IndexBufferSize));
    g_AllocatedBuffers.emplace(BufferID, std::move(NewAllocation));

    for (auto const &ObjectIter : Objects)
    {
        auto const &Mesh = ObjectIter->GetMesh();

        Mesh->SetIndexOffset(Mesh->GetIndexOffset() + VertexBufferSize);

        ObjectIter->SetBufferIndex(BufferID);
        ObjectIter->SetUniformOffset(UniformOffset + sizeof(ModelUniformData) * std::distance(std::data(Objects), &ObjectIter));
        ObjectIter->SetupUniformDescriptor();
    }

    if (g_BufferAllocationCounter.contains(BufferID))
    {
        g_BufferAllocationCounter.at(BufferID) += static_cast<std::uint32_t>(std::size(Objects));
    }
    else
    {
        g_BufferAllocationCounter.emplace(BufferID, static_cast<std::uint32_t>(std::size(Objects)));
    }
}

VkBuffer const &RenderCore::GetAllocationBuffer(std::uint32_t const Index)
{
    return g_AllocatedBuffers.at(Index).Buffer;
}

void *RenderCore::GetAllocationMappedData(std::uint32_t const Index)
{
    return g_AllocatedBuffers.at(Index).MappedData;
}

VkDescriptorBufferInfo RenderCore::GetAllocationBufferDescriptor(std::uint32_t const Index, std::uint32_t const Offset, std::uint32_t const Range)
{
    return VkDescriptorBufferInfo { .buffer = GetAllocationBuffer(Index), .offset = Offset, .range = Range };
}

VkDescriptorImageInfo RenderCore::GetAllocationImageDescriptor(std::uint32_t const Index)
{
    return VkDescriptorImageInfo {
            .sampler = GetSampler(),
            .imageView = g_AllocatedImages.at(Index).View,
            .imageLayout = VK_IMAGE_LAYOUT_READ_ONLY_OPTIMAL
    };
}

void RenderCore::SaveImageToFile(VkImage const &Image, std::string_view const Path, VkExtent2D const &Extent)
{
    VkBuffer            Buffer;
    VmaAllocation       Allocation;
    VkSubresourceLayout Layout;

    constexpr std::uint8_t Components { 4U };

    auto const &[FamilyIndex, Queue] = GetGraphicsQueue();

    VkCommandPool                CommandPool { VK_NULL_HANDLE };
    std::vector<VkCommandBuffer> CommandBuffer { VK_NULL_HANDLE };
    InitializeSingleCommandQueue(CommandPool, CommandBuffer, FamilyIndex);
    {
        VkImageSubresource SubResource { .aspectMask = VK_IMAGE_ASPECT_COLOR_BIT, .mipLevel = 0, .arrayLayer = 0 };

        VkDevice const &LogicalDevice = GetLogicalDevice();
        vkGetImageSubresourceLayout(LogicalDevice, Image, &SubResource, &Layout);

        VkBufferCreateInfo BufferInfo {
                .sType = VK_STRUCTURE_TYPE_BUFFER_CREATE_INFO,
                .size = Layout.size,
                .usage = VK_BUFFER_USAGE_TRANSFER_DST_BIT,
                .sharingMode = VK_SHARING_MODE_EXCLUSIVE
        };

        VmaAllocationCreateInfo AllocationInfo { .usage = VMA_MEMORY_USAGE_CPU_ONLY };

        vmaCreateBuffer(g_Allocator, &BufferInfo, &AllocationInfo, &Buffer, &Allocation, nullptr);

        VkBufferImageCopy Region {
                .bufferOffset = 0U,
                .bufferRowLength = 0U,
                .bufferImageHeight = 0U,
                .imageSubresource = { .aspectMask = VK_IMAGE_ASPECT_COLOR_BIT, .mipLevel = 0U, .baseArrayLayer = 0U, .layerCount = 1U },
                .imageOffset = { 0U, 0U, 0U },
                .imageExtent = { .width = Extent.width, .height = Extent.height, .depth = 1U }
        };

        VkImageMemoryBarrier2 PreCopyBarrier {
                .sType = VK_STRUCTURE_TYPE_IMAGE_MEMORY_BARRIER_2,
                .pNext = nullptr,
                .srcStageMask = VK_PIPELINE_STAGE_2_NONE,
                .srcAccessMask = VK_ACCESS_2_NONE,
                .dstStageMask = VK_PIPELINE_STAGE_TRANSFER_BIT,
                .dstAccessMask = VK_ACCESS_TRANSFER_READ_BIT,
                .oldLayout = VK_IMAGE_LAYOUT_UNDEFINED,
                .newLayout = VK_IMAGE_LAYOUT_TRANSFER_SRC_OPTIMAL,
                .srcQueueFamilyIndex = VK_QUEUE_FAMILY_IGNORED,
                .dstQueueFamilyIndex = VK_QUEUE_FAMILY_IGNORED,
                .image = Image,
                .subresourceRange = {
                        .aspectMask = VK_IMAGE_ASPECT_COLOR_BIT,
                        .baseMipLevel = 0U,
                        .levelCount = 1U,
                        .baseArrayLayer = 0U,
                        .layerCount = 1U
                }
        };

        VkImageMemoryBarrier2 PostCopyBarrier {
                .sType = VK_STRUCTURE_TYPE_IMAGE_MEMORY_BARRIER_2_KHR,
                .pNext = nullptr,
                .srcStageMask = VK_PIPELINE_STAGE_TRANSFER_BIT,
                .srcAccessMask = VK_ACCESS_TRANSFER_READ_BIT,
                .dstStageMask = VK_PIPELINE_STAGE_2_NONE_KHR,
                .dstAccessMask = VK_ACCESS_2_NONE_KHR,
                .oldLayout = VK_IMAGE_LAYOUT_TRANSFER_SRC_OPTIMAL,
                .newLayout = VK_IMAGE_LAYOUT_PRESENT_SRC_KHR,
                .srcQueueFamilyIndex = VK_QUEUE_FAMILY_IGNORED,
                .dstQueueFamilyIndex = VK_QUEUE_FAMILY_IGNORED,
                .image = Image,
                .subresourceRange = {
                        .aspectMask = VK_IMAGE_ASPECT_COLOR_BIT,
                        .baseMipLevel = 0U,
                        .levelCount = 1U,
                        .baseArrayLayer = 0U,
                        .layerCount = 1U
                }
        };

        VkDependencyInfo DependencyInfo {
                .sType = VK_STRUCTURE_TYPE_DEPENDENCY_INFO_KHR,
                .imageMemoryBarrierCount = 1U,
                .pImageMemoryBarriers = &PreCopyBarrier
        };

        vkCmdPipelineBarrier2(CommandBuffer.back(), &DependencyInfo);
        vkCmdCopyImageToBuffer(CommandBuffer.back(), Image, VK_IMAGE_LAYOUT_TRANSFER_SRC_OPTIMAL, Buffer, 1U, &Region);

        DependencyInfo.pImageMemoryBarriers = &PostCopyBarrier;
        vkCmdPipelineBarrier2(CommandBuffer.back(), &DependencyInfo);
    }
    FinishSingleCommandQueue(Queue, CommandPool, CommandBuffer);

    void *ImageData;
    vmaMapMemory(g_Allocator, Allocation, &ImageData);

    auto ImagePixels = static_cast<unsigned char *>(ImageData);

    stbi_write_png(std::data(Path), Extent.width, Extent.height, Components, ImagePixels, Extent.width * Components);

    vmaUnmapMemory(g_Allocator, Allocation);
    vmaDestroyBuffer(g_Allocator, Buffer, Allocation);
}

void ObjectDeleter::operator()(Object const *const Object) const
{
    std::uint32_t const BufferIndex = Object->GetBufferIndex();
    g_BufferAllocationCounter.at(BufferIndex) -= 1U;

    if (g_BufferAllocationCounter.at(BufferIndex) == 0U)
    {
        g_AllocatedBuffers.at(BufferIndex).DestroyResources(g_Allocator);
        g_AllocatedBuffers.erase(BufferIndex);
        g_BufferAllocationCounter.erase(BufferIndex);
    }
}

void TextureDeleter::operator()(Texture const *const Texture) const
{
    std::uint32_t const BufferIndex = Texture->GetBufferIndex();
    g_ImageAllocationCounter.at(BufferIndex) -= 1U;

    if (g_ImageAllocationCounter.at(BufferIndex) == 0U)
    {
        g_AllocatedImages.at(BufferIndex).DestroyResources(g_Allocator);
        g_AllocatedImages.erase(BufferIndex);
        g_ImageAllocationCounter.erase(BufferIndex);
    }
}

void MeshDeleter::operator()(Mesh const *const Mesh) const
{
    std::uint32_t const BufferIndex = Mesh->GetBufferIndex();
    g_BufferAllocationCounter.at(BufferIndex) -= 1U;

    if (g_BufferAllocationCounter.at(BufferIndex) == 0U)
    {
        g_AllocatedBuffers.at(BufferIndex).DestroyResources(g_Allocator);
        g_AllocatedBuffers.erase(BufferIndex);
        g_BufferAllocationCounter.erase(BufferIndex);
    }
}<|MERGE_RESOLUTION|>--- conflicted
+++ resolved
@@ -32,6 +32,7 @@
 import RenderCore.Runtime.Command;
 import RenderCore.Runtime.Device;
 import RenderCore.Runtime.Scene;
+import RenderCore.Runtime.Instance;
 import RenderCore.Types.Object;
 import RenderCore.Types.UniformBufferObject;
 
@@ -60,11 +61,7 @@
 
     VmaAllocatorCreateInfo const AllocatorInfo {
             .flags = VMA_ALLOCATOR_CREATE_EXTERNALLY_SYNCHRONIZED_BIT | VMA_ALLOCATOR_CREATE_KHR_DEDICATED_ALLOCATION_BIT |
-<<<<<<< HEAD
-                     VMA_ALLOCATOR_CREATE_BUFFER_DEVICE_ADDRESS_BIT,
-=======
-                     VMA_ALLOCATOR_CREATE_EXT_MEMORY_BUDGET_BIT,
->>>>>>> f5aee089
+                     VMA_ALLOCATOR_CREATE_EXT_MEMORY_BUDGET_BIT | VMA_ALLOCATOR_CREATE_BUFFER_DEVICE_ADDRESS_BIT,
             .physicalDevice = PhysicalDevice,
             .device = LogicalDevice,
             .preferredLargeHeapBlockSize = 0U /*Default: 256 MiB*/,
@@ -72,7 +69,7 @@
             .pDeviceMemoryCallbacks = nullptr,
             .pHeapSizeLimit = nullptr,
             .pVulkanFunctions = &VulkanFunctions,
-            .instance = volkGetLoadedInstance(),
+            .instance = GetInstance(),
             .vulkanApiVersion = VK_API_VERSION_1_3,
             .pTypeExternalMemoryHandleTypes = nullptr
     };
@@ -236,12 +233,8 @@
 
 void RenderCore::CreateUniformBuffers(BufferAllocation &BufferAllocation, VkDeviceSize const BufferSize, std::string_view const Identifier)
 {
-<<<<<<< HEAD
-    constexpr VkBufferUsageFlags DestinationUsageFlags = VK_BUFFER_USAGE_UNIFORM_BUFFER_BIT | VK_BUFFER_USAGE_SHADER_DEVICE_ADDRESS_BIT;
-=======
     VmaAllocator const &         Allocator             = GetAllocator();
-    constexpr VkBufferUsageFlags DestinationUsageFlags = VK_BUFFER_USAGE_UNIFORM_BUFFER_BIT;
->>>>>>> f5aee089
+    constexpr VkBufferUsageFlags DestinationUsageFlags = VK_BUFFER_USAGE_SHADER_DEVICE_ADDRESS_BIT | VK_BUFFER_USAGE_UNIFORM_BUFFER_BIT;
     CreateBuffer(BufferSize, DestinationUsageFlags, Identifier, BufferAllocation.Buffer, BufferAllocation.Allocation);
     vmaMapMemory(Allocator, BufferAllocation.Allocation, &BufferAllocation.MappedData);
 }
