--- conflicted
+++ resolved
@@ -21,16 +21,11 @@
 
     constexpr std::array g_RequiredDeviceExtensions {
             VK_KHR_SWAPCHAIN_EXTENSION_NAME,
-            VK_EXT_ROBUSTNESS_2_EXTENSION_NAME,
-            VK_KHR_PUSH_DESCRIPTOR_EXTENSION_NAME,
             VK_EXT_MESH_SHADER_EXTENSION_NAME,
-<<<<<<< HEAD
+            VK_EXT_MEMORY_BUDGET_EXTENSION_NAME,
             VK_EXT_DESCRIPTOR_BUFFER_EXTENSION_NAME,
             VK_EXT_GRAPHICS_PIPELINE_LIBRARY_EXTENSION_NAME,
             VK_KHR_PIPELINE_LIBRARY_EXTENSION_NAME
-=======
-            VK_EXT_MEMORY_BUDGET_EXTENSION_NAME
->>>>>>> f5aee089
     };
 
     constexpr std::array<char const *, 0U> g_OptionalInstanceLayers {};
@@ -59,8 +54,5 @@
 
     constexpr std::uint32_t g_Timeout = std::numeric_limits<std::uint32_t>::max();
 
-    constexpr std::array g_ClearValues {
-            VkClearValue { .color = { { 0.F, 0.F, 0.F, 0.F } } },
-            VkClearValue { .depthStencil = { 1.F, 0U } }
-    };
+    constexpr std::array g_ClearValues { VkClearValue { .color = { { 0.F, 0.F, 0.F, 0.F } } }, VkClearValue { .depthStencil = { 1.F, 0U } } };
 } // namespace RenderCore